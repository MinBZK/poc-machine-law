from abc import ABC, abstractmethod
from dataclasses import dataclass, field
<<<<<<< HEAD
from datetime import datetime, date
=======
from datetime import date, datetime
>>>>>>> 8a558ef6
from typing import Any

import pandas as pd


@dataclass
class PathNode:
    """Node for tracking evaluation path"""

    type: str
    name: str
    result: Any
    resolve_type: str = None
    required: bool = False
    details: dict[str, Any] = field(default_factory=dict)
    children: list["PathNode"] = field(default_factory=list)


@dataclass
class RuleResult:
    """Result from rule execution containing output values and metadata"""

    output: dict[str, Any]
    requirements_met: bool
    input: dict[str, Any]
    rulespec_uuid: str
    path: PathNode | None = None
    missing_required: bool = False


class EngineInterface(ABC):
    """
    Interface for machine law evaluation services.
    Abstracts the underlying implementation (Python or Go).
    """

    @abstractmethod
    def get_rule_spec(self, law: str, reference_date: str, service: str) -> dict[str, Any]:
        """
        Get the rule specification for a specific law.

        Args:
            law: Law identifier
            reference_date: Reference date for rule version (YYYY-MM-DD)
            service: Service provider code (e.g., "TOESLAGEN")

        Returns:
            Dictionary containing the rule specification
        """

    @abstractmethod
    def get_profile_data(self, bsn: str, effective_date: date | None = None) -> dict[str, Any]:
        """
        Get profile data for a specific BSN.

        Args:
            bsn: BSN identifier for the individual

        Returns:
            Dictionary containing profile data or None if not found
        """

    @abstractmethod
    def get_all_profiles(self, effective_date: date | None = None) -> dict[str, dict[str, Any]]:
        """
        Get all available profiles.

        Returns:
            Dictionary mapping BSNs to profile data
        """

    @abstractmethod
    def evaluate(
        self,
        service: str,
        law: str,
        parameters: dict[str, Any],
        reference_date: str | None = None,
        effective_date: str | None = None,
        overwrite_input: dict[str, Any] | None = None,
        requested_output: str | None = None,
        approved: bool = False,
    ) -> RuleResult:
        """
        Evaluate rules for given law and reference date.

        Args:
            service: Service provider code (e.g., "TOESLAGEN")
            law: Name of the law (e.g., "zorgtoeslagwet")
            parameters: Context data for service provider
            reference_date: Reference date for rule version (YYYY-MM-DD)
            effective_date: The temporal context of the input data being evaluated (YYYY-MM-DD)
            overwrite_input: Optional overrides for input values
            requested_output: Optional specific output field to calculate
            approved: Whether this evaluation is for an approved claim

        Returns:
            Dictionary containing evaluation results
        """

    @abstractmethod
    def get_discoverable_service_laws(self, discoverable_by="CITIZEN") -> dict[str, list[str]]:
        """
        Get laws discoverable by citizens.

        Returns:
            Dictionary mapping service names to lists of law names
        """

    @abstractmethod
    def set_source_dataframe(self, service: str, table: str, df: pd.DataFrame) -> None:
        """
        Set a dataframe in a table for a service
        """

    def get_sorted_discoverable_service_laws(self, bsn: str) -> list[dict[str, Any]]:
        """
        Return laws discoverable by citizens, sorted by actual calculated impact for this specific person.
        Uses simple caching to improve performance and stability.

        Laws will be sorted by their calculated financial impact for this person
        based on outputs marked with citizen_relevance: primary in their YAML definitions.
        """
        # Get basic discoverable laws from the resolver
        discoverable_laws = self.get_discoverable_service_laws()

        # Initialize cache if it doesn't exist
        if not hasattr(self, "_impact_cache") or not self._impact_cache:
            self._impact_cache = {}

        # Current date for cache key and evaluation
        current_date = datetime.now().strftime("%Y-%m-%d")

        law_infos = [
            {"service": service, "law": law} for service in discoverable_laws for law in discoverable_laws[service]
        ]

        for law_info in law_infos:
            service = law_info["service"]
            law = law_info["law"]

            # Create cache key
            cache_key = f"{bsn}:{service}:{law}:{current_date}"

            # Check cache first
            if cache_key in self._impact_cache:
                law_info["impact_value"] = self._impact_cache[cache_key]
                continue

            try:
                # Get the rule spec to check for citizen_relevance markings
                rule_spec = self.get_rule_spec(law, current_date, service=service)

                # Run the law for this person and get results
                result = self.evaluate(service=service, law=law, parameters={"BSN": bsn}, reference_date=current_date)

                # Extract financial impact from result based on citizen_relevance
                impact_value = 0
                if result and result.output and rule_spec:
                    # Create mapping of output names to their output definitions
                    output_definitions = {}
                    for output_def in rule_spec.get("properties", {}).get("output", []):
                        output_name = output_def.get("name")
                        if output_name:
                            output_definitions[output_name] = output_def

                    # Track all primary numeric outputs to potentially sum them
                    primary_numeric_outputs = []

                    # Process outputs according to their relevance
                    for output_name, output_data in result.output.items():
                        # Get the output definition if available
                        output_def = output_definitions.get(output_name)

                        # Skip if no definition found or not marked as primary
                        if not output_def or output_def.get("citizen_relevance") != "primary":
                            continue

                        try:
                            # Use the type from the definition instead of inferring
                            output_type = output_def.get("type", "")

                            # Handle numeric types (amount, number)
                            if output_type in ["amount", "number"]:
                                numeric_value = float(output_data)

                                # Normalize to yearly values based on temporal definition
                                temporal = output_def.get("temporal", {})
                                if temporal.get("type") == "period" and temporal.get("period_type") == "month":
                                    # If monthly, multiply by 12 to get yearly equivalent
                                    numeric_value *= 12

                                primary_numeric_outputs.append(abs(numeric_value))

                            # Handle boolean types with standard importance for eligibility
                            elif output_type == "boolean" and output_data is True:
                                impact_value = max(impact_value, 50000)  # Assign importance to eligibility

                        except (ValueError, TypeError):
                            # If not convertible to number, skip
                            print(f"Skipping non-numeric output {output_name}: {output_data}")

                    # If we have multiple primary numeric outputs, sum them
                    if len(primary_numeric_outputs) > 0:
                        impact_value = max(impact_value, sum(primary_numeric_outputs))

                # Assign importance to missing required value
                if result.missing_required:
                    impact_value = max(impact_value, 100000)

                # Store in cache
                self._impact_cache[cache_key] = impact_value

                # Set the impact value in the law info
                law_info["impact_value"] = impact_value

            except Exception as e:
                # If evaluation fails, set impact to 0 and log
                print(f"Failed to calculate impact for {service}.{law}: {str(e)}")
                law_info["impact_value"] = 0

        # Sort by calculated impact (descending), then by name
        return sorted(law_infos, key=lambda x: (-x.get("impact_value", 0), x["law"]))

    @staticmethod
    def extract_value_tree(root: PathNode):
        flattened = {}
        stack = [(root, None)]

        while stack:
            node, service_parent = stack.pop()
            if not isinstance(node, PathNode):
                continue

            path = node.details.get("path")
            if isinstance(path, str) and path.startswith("$"):
                path = path[1:]

            # Handle resolve nodes
            if (
                node.type == "resolve"
                and node.resolve_type in {"SERVICE", "SOURCE", "CLAIM", "NONE"}
                and path
                and isinstance(path, str)
            ):
                resolve_entry = {"result": node.result, "required": node.required, "details": node.details}

                if service_parent and path not in service_parent.setdefault("children", {}):
                    service_parent.setdefault("children", {})[path] = resolve_entry
                elif path not in flattened:
                    flattened[path] = resolve_entry

            # Handle service_evaluation nodes
            elif node.type == "service_evaluation" and path and isinstance(path, str):
                service_entry = {
                    "result": node.result,
                    "required": node.required,
                    "service": node.details.get("service"),
                    "law": node.details.get("law"),
                    "children": {},
                    "details": node.details,
                }

                if service_parent:
                    service_parent.setdefault("children", {})[path] = service_entry
                else:
                    flattened[path] = service_entry

                # Prepare to process children with this service_evaluation as parent
                for child in reversed(node.children):
                    stack.append((child, service_entry))

                continue

            # Add children to the stack for further processing
            for child in reversed(node.children):
                stack.append((child, service_parent))

        return flattened<|MERGE_RESOLUTION|>--- conflicted
+++ resolved
@@ -1,10 +1,6 @@
 from abc import ABC, abstractmethod
 from dataclasses import dataclass, field
-<<<<<<< HEAD
-from datetime import datetime, date
-=======
 from datetime import date, datetime
->>>>>>> 8a558ef6
 from typing import Any
 
 import pandas as pd
