--- conflicted
+++ resolved
@@ -1,8 +1,4 @@
-<<<<<<< HEAD
-from datetime import datetime, date
-=======
 from datetime import date, datetime
->>>>>>> 8a558ef6
 from typing import Any
 
 import pandas as pd
