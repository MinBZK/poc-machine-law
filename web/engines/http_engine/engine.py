import logging
from collections import defaultdict
<<<<<<< HEAD
from datetime import datetime, date
=======
from datetime import date, datetime
>>>>>>> 8a558ef6
from typing import Any

import httpx
import pandas as pd

from web.config_loader import ServiceRoutingConfig

from ..engine_interface import EngineInterface, PathNode, RuleResult
from .machine_client.law_as_code_client import Client

logger = logging.getLogger(__name__)
from .machine_client.law_as_code_client.api.data_frames import set_source_data_frame
from .machine_client.law_as_code_client.api.law import evaluate, rule_spec_get, service_laws_discoverable_list
from .machine_client.law_as_code_client.api.profile import profile_get, profile_list
from .machine_client.law_as_code_client.models import (
    DataFrame,
    Evaluate,
    EvaluateBody,
    EvaluateInput,
    EvaluateParameters,
    Profile,
    ProfileSources,
    SetSourceDataFrameBody,
)
from .machine_client.law_as_code_client.models import (
    PathNode as ApiPathNode,
)
from .machine_client.law_as_code_client.models import (
    ResponseEvaluateSchema as ApiRuleResult,
)
from .machine_client.law_as_code_client.types import UNSET


class MachineService(EngineInterface):
    """
    Implementation of EngineInterface using HTTP calls to the Go backend service.
    Supports service-based routing when enabled in configuration.
    """

    def __init__(
        self, base_url: str = "http://localhost:8081/v0", service_routing_config: ServiceRoutingConfig | None = None
    ):
        self.base_url = base_url
        self.client = httpx.AsyncClient(base_url=self.base_url)
        self.service_routing_enabled = False
        self.service_routes = {}
        self._service_routing_config = service_routing_config

        if service_routing_config and service_routing_config.enabled:
            self.service_routing_enabled = True
            self.service_routes = service_routing_config.services

    def _get_base_url_for_service(self, service: str) -> str:
        """
        Get the appropriate base URL for a service.
        If service routing is enabled and service has a specific route, use that.
        Otherwise, use the default base URL.
        """
        if self.service_routing_enabled and service in self.service_routes:
            url = self.service_routes[service].domain
            return url

        return self.base_url

    def get_rule_spec(self, law: str, reference_date: str, service: str) -> dict[str, Any]:
        """
        Get the rule specification for a specific law.

        Args:
            law: Law identifier
            reference_date: Reference date for rule version (YYYY-MM-DD)
            service: Service provider code (e.g., "TOESLAGEN")

        Returns:
            Dictionary containing the rule specification
        """

        # Instantiate the API client with service-specific base URL
        service_base_url = self._get_base_url_for_service(service)

        client = Client(base_url=service_base_url)

        reference_date = datetime.strptime(reference_date, "%Y-%m-%d").date()

        try:
            with client as client:
                response = rule_spec_get.sync_detailed(
                    client=client, service=service, law=law, reference_date=reference_date
                )

                if response.status_code < 200 or response.status_code >= 300:
                    logger.error(f"[MachineService] Non-2xx status code: {response.status_code}")

                content = response.parsed
                return content.data.to_dict()
        except Exception as e:
            logger.error(f"[MachineService] EXCEPTION in get_rule_spec(): {type(e).__name__}: {e}", exc_info=True)
            logger.error(f"[MachineService] Request was to: {service_base_url} with service={service}, law={law}")
            raise

    def evaluate(
        self,
        service: str,
        law: str,
        parameters: dict[str, Any],
        reference_date: str | None = None,
        effective_date: str | None = None,
        overwrite_input: dict[str, Any] | None = None,
        requested_output: str | None = None,
        approved: bool = False,
    ) -> RuleResult:
        """
        Evaluate rules using HTTP calls to the Go backend service.
        """

        # Instantiate the API client with service-specific base URL
        service_base_url = self._get_base_url_for_service(service)

        client = Client(base_url=service_base_url)

        data = Evaluate(
            service=service, law=law, parameters=EvaluateParameters().from_dict(parameters), approved=approved
        )

        if reference_date:
            data.reference_date = datetime.strptime(reference_date, "%Y-%m-%d").date()

        if effective_date:
            data.effective_date = datetime.strptime(effective_date, "%Y-%m-%d").date()

        if overwrite_input:
            data.input_ = EvaluateInput.from_dict(overwrite_input)

        if requested_output:
            data.output = requested_output

        body = EvaluateBody(data=data)

        with client as client:
            response = evaluate.sync_detailed(client=client, body=body)

            return to_rule_result(response.parsed.data)

    def get_discoverable_service_laws(self, discoverable_by="CITIZEN") -> dict[str, list[str]]:
        """
        Get laws discoverable by citizens using HTTP calls to the Go backend service.

        Filters laws based on feature flags if they exist.
        """
        from web.feature_flags import FeatureFlags

        result = defaultdict(set)

        # When service routing is enabled, query all configured services
        if self.service_routing_enabled and self.service_routes:
            for service_name, service_config in self.service_routes.items():
                client = Client(base_url=service_config.domain)
                with client as client:
                    response = service_laws_discoverable_list.sync_detailed(
                        client=client, discoverable_by=discoverable_by
                    )
                    content = response.parsed

                    for item in content.data:
                        for law in item.laws:
                            # Check if the law is enabled in feature flags
                            # If flag doesn't exist, law is enabled by default
                            if FeatureFlags.is_law_enabled(item.name, law.name):
                                result[item.name].add(law.name)

                    logger.debug(f"[MachineService] Found {len(content.data)} services with laws from {service_name}")

            logger.debug(f"[MachineService] Total discoverable services: {len(result)}")
            return result

        # Default behavior: query single base_url
        client = Client(base_url=self.base_url)

        with client as client:
            response = service_laws_discoverable_list.sync_detailed(client=client, discoverable_by=discoverable_by)
            content = response.parsed

            for item in content.data:
                for law in item.laws:
                    # Check if the law is enabled in feature flags
                    # If flag doesn't exist, law is enabled by default
                    if FeatureFlags.is_law_enabled(item.name, law.name):
                        result[item.name].add(law.name)

            return result

    def get_all_profiles(self, effective_date: date | None = None) -> dict[str, dict[str, Any]]:
        if effective_date is None:
            effective_date = UNSET

        # When service routing is enabled and configured to query all services
        service_routing_config = getattr(self, "_service_routing_config", None)
        query_all = (
            service_routing_config and service_routing_config.query_all_for_profiles
            if service_routing_config
            else False
        )

        if self.service_routing_enabled and self.service_routes and query_all:
            result = {}

            for service_name, service_config in self.service_routes.items():
                logger.debug(
                    f"[MachineService] Querying profiles from service: {service_name} at {service_config.domain}"
                )
                client = Client(base_url=service_config.domain)
                with client as client:
                    response = profile_list.sync_detailed(client=client, effective_date=effective_date)
                    content = response.parsed

                    for item in content.data:
                        # Use BSN as key - will overwrite if same profile exists in multiple services
                        result[item.bsn] = profile_transform(item)

                    logger.debug(f"[MachineService] Found {len(content.data)} profiles from {service_name}")

            logger.debug(f"[MachineService] Total unique profiles found: {len(result)}")
            return result

        # Default behavior: query single base_url
        logger.debug(f"[MachineService] get_all_profiles using base_url: {self.base_url}")
        client = Client(base_url=self.base_url)

        with client as client:
            response = profile_list.sync_detailed(client=client, effective_date=effective_date)
            content = response.parsed

            result = {}
            for item in content.data:
                result[item.bsn] = profile_transform(item)

            return result

    def get_profile_data(self, bsn: str, effective_date: date | None = None) -> dict[str, Any] | None:
        if effective_date is None:
            effective_date = UNSET

        # Always use default base_url for profile data (profiles are centralized)
        # Service routing does not apply to individual profile lookups
        client = Client(base_url=self.base_url)

        with client as client:
            response = profile_get.sync_detailed(client=client, bsn=bsn, effective_date=effective_date)
            content = response.parsed

            # Handle different response types
            if response.status_code == 200:
                return profile_transform(content.data)
            elif response.status_code == 404:
                logger.warning(f"[MachineService] Profile not found for BSN: {bsn}")
                return None
            else:
                logger.error(f"[MachineService] Error getting profile for BSN {bsn}: Status {response.status_code}")
                return None

    def set_source_dataframe(self, service: str, table: str, df: pd.DataFrame) -> None:
        # Instantiate the API client with service-specific base URL
        service_base_url = self._get_base_url_for_service(service)
        client = Client(base_url=service_base_url)

        data = DataFrame(
            service=service,
            table=table,
            data=df.to_dict("records"),
        )

        body = SetSourceDataFrameBody(data=data)

        with client as client:
            set_source_data_frame.sync_detailed(client=client, body=body)

    async def __aenter__(self):
        await self.client.__aenter__()
        return self

    async def __aexit__(self, exc_type, exc_val, exc_tb):
        await self.client.__aexit__(exc_type, exc_val, exc_tb)


def profile_transform(profile: Profile) -> dict[str, Any]:
    p = profile.to_dict()
    p["sources"] = source_transform(profile.sources)

    return p


def source_transform(sources: ProfileSources) -> dict[str, Any]:
    s = sources.to_dict()
    return s


def to_rule_result(result: ApiRuleResult) -> RuleResult:
    return RuleResult(
        input=result.input_.to_dict(),
        output=result.output.to_dict(),
        requirements_met=result.requirements_met,
        missing_required=result.missing_required,
        rulespec_uuid=result.rulespec_id,
        path=to_path_node(result.path),
    )


def to_path_node(path_node: ApiPathNode) -> PathNode:
    return PathNode(
        type=path_node.type_ if path_node.type_ is not UNSET else "",
        name=path_node.name if path_node.name is not UNSET else "",
        result=path_node.result if path_node.result is not UNSET else {},
        resolve_type=path_node.resolve_type if path_node.resolve_type is not UNSET else "",
        required=path_node.required if path_node.required is not UNSET else False,
        details=path_node.details.to_dict() if path_node.details is not UNSET else {},
        children=[to_path_node(child) for child in path_node.children] if path_node.children else [],
    )<|MERGE_RESOLUTION|>--- conflicted
+++ resolved
@@ -1,10 +1,6 @@
 import logging
 from collections import defaultdict
-<<<<<<< HEAD
-from datetime import datetime, date
-=======
 from datetime import date, datetime
->>>>>>> 8a558ef6
 from typing import Any
 
 import httpx
