<div class="fixed inset-0 bg-gray-600/50 overflow-y-auto h-full w-full z-[100]" id="edit-modal" x-data='{ value: {{ value|tojson }}, newValueType: null,
    {% if claim_data %}
        newValue: {{ claim_data.new_value|tojson }}, reason: {{ claim_data.reason|tojson }}, autoApprove: {{ claim_data.auto_approve|tojson }}, status: {{ claim_data.status|tojson }},
    {% else %}
        newValue: {{ value|tojson }}, reason: "", autoApprove: false, status: null, {% endif %} selectedHardheidsclausule: "", showHardheidsclausuleInfo: false, hasDetails: {{ (details is defined and details)|tojson }}, details: {% if details %}{{ details|tojson }}{% else %}null{% endif %}, isEurocent: function() { return this.hasDetails && this.details && this.details.type === "amount" && this.details.type_spec && this.details.type_spec.unit === "eurocent"; }, displayValue: function(val) { if (this.isEurocent() && typeof val === "number") { return (val / 100).toFixed(2); } return val; }, parseValue: function(val) { if (this.isEurocent() && !isNaN(parseFloat(val))) { return Math.round(parseFloat(val) * 100); } return val; }, formatDate: function(dateStr) { if (!dateStr) return ""; const date = new Date(dateStr); return date.toISOString().split("T")[0]; } }' x-init="$nextTick(() => { if (isEurocent()) { setTimeout(() => { const displayInput = document.getElementById('display-new-value'); if (displayInput) { displayInput.value = displayValue(newValue); } }, 50); } }) ">
        <div class="relative top-20 mx-auto p-6 border border-gray-500/75 w-[800px] shadow-lg rounded-lg bg-white z-[100]">
            <button @click="document.getElementById('edit-modal').remove()"
                    class="float-right text-gray-500 hover:text-gray-700 cursor-pointer">
                <svg class="w-6 h-6" fill="none" stroke="currentColor" viewBox="0 0 24 24">
                    <path stroke-linecap="round" stroke-linejoin="round" stroke-width="2" d="M6 18L18 6M6 6l12 12" />
                </svg>
            </button>
<<<<<<< HEAD

=======
>>>>>>> 159ef2df
            <!-- Header -->
            <div class="mb-6">
                <h3 class="text-xl font-semibold text-gray-900">Waarde wijzigen voor {{ key|title|replace('_', ' ') }}</h3>
                {% if claim_data %}
                    <div class="mt-3 p-3 rounded-lg border flex items-center gap-2"
                         :class="{ 'bg-yellow-50 border-yellow-200': status === 'PENDING', 'bg-green-50 border-green-200': status === 'APPROVED', 'bg-red-50 border-red-200': status === 'REJECTED' }">
                        <svg xmlns="http://www.w3.org/2000/svg"
                             class="h-5 w-5"
                             viewBox="0 0 20 20"
                             fill="currentColor"
                             :class="{ 'text-yellow-700': status === 'PENDING', 'text-green-700': status === 'APPROVED', 'text-red-700': status === 'REJECTED' }">
                            <path fill-rule="evenodd" d="M18 10a8 8 0 11-16 0 8 8 0 0116 0zm-7-4a1 1 0 11-2 0 1 1 0 012 0zM9 9a1 1 0 000 2v3a1 1 0 001 1h1a1 1 0 100-2v-3a1 1 0 00-1-1H9z" clip-rule="evenodd" />
                        </svg>
                        <p class="text-sm"
                           :class="{ 'text-yellow-700': status === 'PENDING', 'text-green-700': status === 'APPROVED', 'text-red-700': status === 'REJECTED' }">
                            <span class="font-medium">Let op:</span> Er bestaat al een claim voor deze waarde
                            <span x-text="{ 'PENDING': '(in behandeling)', 'APPROVED': '(goedgekeurd)', 'REJECTED': '(ingetrokken)' }[status]"></span>.
                            <br />
                            <span>Met dit formulier wijzigt u de bestaande claim en wordt deze opnieuw in behandeling genomen.</span>
                        </p>
                    </div>
                {% endif %}
            </div>
            <form hx-post="/edit/update-value"
                  hx-target="#edit-form-container"
                  enctype="multipart/form-data">
                <input type="hidden" name="case_id" value="{{ case_id }}">
                <input type="hidden" name="service" value="{{ service }}">
                <input type="hidden" name="key" value="{{ key }}">
                <input type="hidden" name="law" value="{{ law }}">
                <input type="hidden" name="bsn" value="{{ bsn }}">
                <input type="hidden" name="claimant" value="{{ claimant }}">
                <input type="hidden" name="old_value" :value='{{ value|tojson }}'>
                {% if details %}<input type="hidden" name="details" value="{{ details|tojson }}">{% endif %}
                <div class="space-y-6">
                    <!-- Current and New Value Section -->
                    <div class="grid grid-cols-2 gap-6">
                        <!-- Current Value -->
                        <div class="bg-gray-50 p-4 rounded-lg">
                            <label class="block text-sm font-medium text-gray-700">Huidige waarde</label>
                            <div class="mt-2">
                                <template x-if="typeof value === 'boolean'">
                                    <div class="text-gray-900 font-medium">
                                        <span x-text="value ? 'Ja' : 'Nee'"></span>
                                    </div>
                                </template>
                                <template x-if="typeof value === 'string' && !isNaN(Date.parse(value))">
                                    <div class="text-gray-900 font-medium">
                                        <span x-text="new Date(value).toLocaleDateString('nl-NL')"></span>
                                    </div>
                                </template>
                                <template x-if="isEurocent() && typeof value === 'number'">
                                    <div class="text-gray-900 font-medium">
                                        <span class="text-gray-500 mr-1">€</span>
                                        <span x-text="displayValue(value)"></span>
                                    </div>
                                </template>
                                <template x-if="(typeof value === 'string' && isNaN(Date.parse(value))) || (typeof value === 'number' && !isEurocent())">
                                    <div class="text-gray-900 font-medium">
                                        <span x-text="value"></span>
                                    </div>
                                </template>
                            </div>
                        </div>
                        <!-- New Value -->
                        <div class="bg-gray-50 p-4 rounded-lg">
                            <label for="new-value" class="block text-sm font-medium text-gray-700">Nieuwe waarde</label>
                            <div class="mt-2">
                                <template x-if="typeof value === 'boolean'">
                                    <select id="new-value"
                                            name="new_value"
                                            class="block w-full border-gray-300 rounded-md shadow-sm focus:ring-blue-500 focus:border-blue-500"
                                            x-model="newValue">
                                        <option value="true">Ja</option>
                                        <option value="false">Nee</option>
                                    </select>
                                </template>
                                <template x-if="typeof value === 'string' && !isNaN(Date.parse(value))">
                                    <input type="date"
                                           id="new-value"
                                           name="new_value"
                                           class="block w-full border-gray-300 rounded-md shadow-sm focus:ring-blue-500 focus:border-blue-500"
                                           x-model="newValue"
                                           required>
                                </template>
                                <template x-if="isEurocent() && typeof value === 'number'">
                                    <div class="flex items-center">
                                        <span class="mr-2 text-gray-700">€</span>
                                        <div class="w-full">
                                            <input type="number"
                                                   id="display-new-value"
                                                   class="block w-full border-gray-300 rounded-md shadow-sm focus:ring-blue-500 focus:border-blue-500"
                                                   step="0.01"
                                                   placeholder="0.00"
                                                   :value="displayValue(newValue)"
                                                   @change="$event.target.value = parseFloat($event.target.value).toFixed(2)"
                                                   required>
                                            <input type="hidden" id="new-value" name="new_value" :value="newValue">
                                        </div>
                                    </div>
                                </template>
                                <template x-if="typeof value === 'number' && !isEurocent()">
                                    <input type="number"
                                           id="new-value"
                                           name="new_value"
                                           x-model="newValue"
                                           class="block w-full border-gray-300 rounded-md shadow-sm focus:ring-blue-500 focus:border-blue-500"
                                           required>
                                </template>
                                <template x-if="typeof value === 'string' && isNaN(Date.parse(value))">
                                    <input type="text"
                                           id="new-value"
                                           name="new_value"
                                           x-model="newValue"
                                           class="block w-full border-gray-300 rounded-md shadow-sm focus:ring-blue-500 focus:border-blue-500"
                                           required>
                                </template>
                                <template x-if="value === null || value === undefined">
                                    <div>
                                        <template x-if="hasDetails && details && details.type">
                                            <input type="hidden" name="new_value_type" :value="details.type">
                                        </template>
                                        <template x-if="!(hasDetails && details && details.type)">
                                            <select id="new-value-type"
                                                    name="new_value_type"
                                                    class="block w-full border-gray-300 rounded-md shadow-sm focus:ring-blue-500 focus:border-blue-500"
                                                    x-model="newValueType">
                                                <option value="">Kies een type</option>
                                                <option value="string">Tekst</option>
                                                <option value="number">Getal</option>
                                                <option value="boolean">Ja/Nee</option>
                                                <option value="date">Datum</option>
                                                <option value="amount">Bedrag</option>
                                            </select>
                                        </template>
                                        <div class="mt-2">
                                            <!-- When we have detail info about amount in eurocent -->
                                            <template x-if="hasDetails && details && details.type === 'amount' && details.type_spec && details.type_spec.unit === 'eurocent'">
                                                <div class="flex items-center">
                                                    <span class="mr-2 text-gray-700">€</span>
                                                    <div class="w-full">
                                                        <input type="number"
                                                               id="display-new-value-missing"
                                                               class="block w-full border-gray-300 rounded-md shadow-sm focus:ring-blue-500 focus:border-blue-500"
                                                               step="0.01"
                                                               placeholder="0.00"
                                                               @change="$event.target.value = parseFloat($event.target.value || 0).toFixed(2)"
                                                               required>
                                                        <input type="hidden" id="new-value" name="new_value" :value="newValue">
                                                    </div>
                                                </div>
                                            </template>
                                            <!-- When we have other type detail info -->
                                            <template x-if="hasDetails && details && details.type === 'boolean'">
                                                <select name="new_value"
                                                        class="block w-full border-gray-300 rounded-md shadow-sm focus:ring-blue-500 focus:border-blue-500">
                                                    <option value="true">Ja</option>
                                                    <option value="false">Nee</option>
                                                </select>
                                            </template>
                                            <template x-if="hasDetails && details && details.type === 'date'">
                                                <input type="date"
                                                       name="new_value"
                                                       class="block w-full border-gray-300 rounded-md shadow-sm focus:ring-blue-500 focus:border-blue-500"
                                                       required>
                                            </template>
                                            <template x-if="hasDetails && details && details.type === 'number' && !(details.type === 'amount' && details.type_spec && details.type_spec.unit === 'eurocent')">
                                                <input type="number"
                                                       name="new_value"
                                                       class="block w-full border-gray-300 rounded-md shadow-sm focus:ring-blue-500 focus:border-blue-500"
                                                       required>
                                            </template>
                                            <template x-if="hasDetails && details && details.type === 'string'">
                                                <input type="text"
                                                       name="new_value"
                                                       class="block w-full border-gray-300 rounded-md shadow-sm focus:ring-blue-500 focus:border-blue-500"
                                                       required>
                                            </template>
                                            <!-- Fall back to user selected type when no details available -->
                                            <template x-if="!hasDetails && newValueType === 'string'">
                                                <input type="text"
                                                       name="new_value"
                                                       class="block w-full border-gray-300 rounded-md shadow-sm focus:ring-blue-500 focus:border-blue-500"
                                                       required>
                                            </template>
                                            <template x-if="!hasDetails && newValueType === 'number'">
                                                <input type="number"
                                                       name="new_value"
                                                       class="block w-full border-gray-300 rounded-md shadow-sm focus:ring-blue-500 focus:border-blue-500"
                                                       required>
                                            </template>
                                            <template x-if="!hasDetails && newValueType === 'boolean'">
                                                <select name="new_value"
                                                        class="block w-full border-gray-300 rounded-md shadow-sm focus:ring-blue-500 focus:border-blue-500">
                                                    <option value="true">Ja</option>
                                                    <option value="false">Nee</option>
                                                </select>
                                            </template>
                                            <template x-if="!hasDetails && newValueType === 'date'">
                                                <input type="date"
                                                       name="new_value"
                                                       class="block w-full border-gray-300 rounded-md shadow-sm focus:ring-blue-500 focus:border-blue-500"
                                                       required>
                                            </template>
                                            <template x-if="!hasDetails && newValueType === 'amount'">
                                                <div class="flex items-center">
                                                    <span class="mr-2 text-gray-700">€</span>
                                                    <div class="w-full">
                                                        <input type="number"
                                                               id="display-new-value-amount"
                                                               class="block w-full border-gray-300 rounded-md shadow-sm focus:ring-blue-500 focus:border-blue-500"
                                                               step="0.01"
                                                               placeholder="0.00"
                                                               @change="$event.target.value = parseFloat($event.target.value || 0).toFixed(2)"
                                                               required>
                                                        <input type="hidden" id="new-value" name="new_value" :value="newValue">
                                                    </div>
                                                </div>
                                            </template>
                                        </div>
                                    </div>
                                </template>
                            </div>
                        </div>
                    </div>
                    <!-- Motivation -->
                    <div>
                        <label for="reason" class="block text-sm font-medium text-gray-700 mb-2">Motivatie voor wijziging</label>
                        <textarea id="reason"
                                  name="reason"
                                  rows="3"
                                  class="block w-full border-gray-300 rounded-md shadow-sm focus:ring-blue-500 focus:border-blue-500"
                                  x-model="reason"
                                  required></textarea>
                    </div>
                    <!-- Hardheidsclausule Section -->
                    <div class="bg-blue-50 p-4 rounded-lg space-y-3">
                        <div>
                            <p class="text-sm text-blue-800 mb-3">
                                Een hardheidsclausule maakt het mogelijk om af te wijken van standaardregels wanneer deze tot onredelijke situaties leiden.
                            </p>
                        </div>
                        <div>
                            <label for="hardheidsclausule"
                                   class="block text-sm font-medium text-gray-700 mb-2">
                                Selecteer een hardheidsclausule
                            </label>
                            <select id="hardheidsclausule"
                                    name="hardheidsclausule"
                                    class="block w-full border-gray-300 rounded-md shadow-sm focus:ring-blue-500 focus:border-blue-500"
                                    x-model="selectedHardheidsclausule">
                                <option value="">Selecteer een hardheidsclausule</option>
                                <option value="Awb Art. 4:84">Awb Art. 4:84 - Inherente afwijkingsbevoegdheid bestuursorgaan</option>
                                <option value="Participatiewet Art. 18">Participatiewet Art. 18 - Bijzondere bijstand</option>
                                <option value="Wmo 2015 Art. 2.3.5">Wmo 2015 Art. 2.3.5 - Maatwerkvoorziening</option>
                                <option value="Belastingwet Art. 63">Belastingwet Art. 63 - Hardheidsclausule Belastingen</option>
                                <option value="Jeugdwet Art. 2.3">Jeugdwet Art. 2.3 - Maatwerkvoorziening jeugdhulp</option>
                                <option value="Anders">Anders - Andere specifieke hardheidsclausule</option>
                            </select>
                        </div>
                    </div>
                    <!-- Evidence Upload -->
                    <div class="border border-gray-200 rounded-lg p-4">
                        <label for="evidence" class="block text-sm font-medium text-gray-700 mb-2">Bewijs</label>
                        <input type="file"
                               id="evidence"
                               name="evidence"
                               class="block w-full text-sm text-gray-500 file:mr-4 file:py-2 file:px-4 file:rounded-md file:border-0 file:text-sm file:font-medium file:bg-blue-50 file:text-blue-700 hover:file:bg-blue-100">
                        <p class="mt-2 text-sm text-gray-500">Upload hier eventueel bewijsmateriaal voor de wijziging</p>
                    </div>
                    {% if show_approve %}
                        <div class="border-t pt-4">
                            <label class="inline-flex items-center">
                                <input type="checkbox"
                                       id="auto_approve"
                                       name="auto_approve"
                                       class="rounded border-gray-300 text-blue-600 focus:ring-blue-500"
                                       x-model="autoApprove">
                                <span class="ml-2 text-sm text-gray-700">Direct goedkeuren</span>
                            </label>
                        </div>
                    {% endif %}
                    <!-- Buttons -->
                    <div class="flex justify-end gap-3 pt-2">
                        <button type="button"
                                class="px-4 py-2 rounded-md border border-gray-300 bg-white text-gray-700 hover:bg-gray-50 focus:outline-none focus:ring-2 focus:ring-offset-2 focus:ring-gray-500 cursor-pointer"
                                @click="document.getElementById('edit-modal').remove()">Annuleren</button>
                        <button type="submit"
                                class="px-4 py-2 rounded-md bg-blue-600 text-white hover:bg-blue-700 focus:outline-none focus:ring-2 focus:ring-offset-2 focus:ring-blue-500 cursor-pointer">
                            Opslaan
                        </button>
                    </div>
                </div>
            </form>
        </div>
    </div><|MERGE_RESOLUTION|>--- conflicted
+++ resolved
@@ -10,10 +10,6 @@
                     <path stroke-linecap="round" stroke-linejoin="round" stroke-width="2" d="M6 18L18 6M6 6l12 12" />
                 </svg>
             </button>
-<<<<<<< HEAD
-
-=======
->>>>>>> 159ef2df
             <!-- Header -->
             <div class="mb-6">
                 <h3 class="text-xl font-semibold text-gray-900">Waarde wijzigen voor {{ key|title|replace('_', ' ') }}</h3>
